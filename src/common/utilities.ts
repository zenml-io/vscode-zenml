// Copyright(c) ZenML GmbH 2024. All Rights Reserved.
// Licensed under the Apache License, Version 2.0(the "License");
// you may not use this file except in compliance with the License.
// You may obtain a copy of the License at:
//
//      http://www.apache.org/licenses/LICENSE-2.0
//
// Unless required by applicable law or agreed to in writing, software
// distributed under the License is distributed on an "AS IS" BASIS,
// WITHOUT WARRANTIES OR CONDITIONS OF ANY KIND, either express
// or implied.See the License for the specific language governing
// permissions and limitations under the License.
import * as fs from 'fs-extra';
import * as path from 'path';
import * as vscode from 'vscode';
import { DocumentSelector, LogLevel, Uri, WorkspaceFolder } from 'vscode';
import { Trace } from 'vscode-jsonrpc/node';
import { getWorkspaceFolders, isVirtualWorkspace } from './vscodeapi';

function logLevelToTrace(logLevel: LogLevel): Trace {
  switch (logLevel) {
    case LogLevel.Error:
    case LogLevel.Warning:
    case LogLevel.Info:
      return Trace.Messages;

    case LogLevel.Debug:
    case LogLevel.Trace:
      return Trace.Verbose;

    case LogLevel.Off:
    default:
      return Trace.Off;
  }
}

export function getLSClientTraceLevel(channelLogLevel: LogLevel, globalLogLevel: LogLevel): Trace {
  if (channelLogLevel === LogLevel.Off) {
    return logLevelToTrace(globalLogLevel);
  }
  if (globalLogLevel === LogLevel.Off) {
    return logLevelToTrace(channelLogLevel);
  }
  const level = logLevelToTrace(
    channelLogLevel <= globalLogLevel ? channelLogLevel : globalLogLevel
  );
  return level;
}

export async function getProjectRoot(): Promise<WorkspaceFolder> {
  const workspaces: readonly WorkspaceFolder[] = getWorkspaceFolders();
  if (workspaces.length === 0) {
    return {
      uri: Uri.file(process.cwd()),
      name: path.basename(process.cwd()),
      index: 0,
    };
  } else if (workspaces.length === 1) {
    return workspaces[0];
  } else {
    let rootWorkspace = workspaces[0];
    let root = undefined;
    for (const w of workspaces) {
      if (await fs.pathExists(w.uri.fsPath)) {
        root = w.uri.fsPath;
        rootWorkspace = w;
        break;
      }
    }

    for (const w of workspaces) {
      if (root && root.length > w.uri.fsPath.length && (await fs.pathExists(w.uri.fsPath))) {
        root = w.uri.fsPath;
        rootWorkspace = w;
      }
    }
    return rootWorkspace;
  }
}

export function getDocumentSelector(): DocumentSelector {
  return isVirtualWorkspace()
    ? [{ language: 'python' }]
    : [
        { scheme: 'file', language: 'python' },
        { scheme: 'untitled', language: 'python' },
        { scheme: 'vscode-notebook', language: 'python' },
        { scheme: 'vscode-notebook-cell', language: 'python' },
      ];
}

export function findFirstLineNumber(str: string, substr: string): number | null {
  const strLines = str.split('\n');
  const substrLines = substr.split('\n');

  let substrCounter = 0;
  let firstLine = null;
  for (let strCounter = 0; strCounter < strLines.length; strCounter++) {
    if (strLines[strCounter] === substrLines[substrCounter]) {
      if (substrCounter === 0) {
        firstLine = strCounter;
      }

      substrCounter++;

      if (substrCounter >= substrLines.length) {
        break;
      }
    } else {
      substrCounter = 0;
      firstLine = null;
    }
  }

  return firstLine;
}

export async function searchWorkspaceByFileContent(content: string) {
  const files = await vscode.workspace.findFiles('**/*');
  const pythonFiles = files.filter(file => file.toString().endsWith('.py'));

  const matches: vscode.Uri[] = [];
<<<<<<< HEAD

=======
>>>>>>> d9fffce0
  await Promise.all(
    pythonFiles.map(
      async file =>
        await vscode.workspace.openTextDocument(file).then(doc => {
          if (doc.getText().includes(content)) {
            matches.push(file);
          }
        })
    )
  );
<<<<<<< HEAD

  console.log(matches);
=======
>>>>>>> d9fffce0
  return matches;
}<|MERGE_RESOLUTION|>--- conflicted
+++ resolved
@@ -120,10 +120,6 @@
   const pythonFiles = files.filter(file => file.toString().endsWith('.py'));
 
   const matches: vscode.Uri[] = [];
-<<<<<<< HEAD
-
-=======
->>>>>>> d9fffce0
   await Promise.all(
     pythonFiles.map(
       async file =>
@@ -134,10 +130,5 @@
         })
     )
   );
-<<<<<<< HEAD
-
-  console.log(matches);
-=======
->>>>>>> d9fffce0
   return matches;
 }