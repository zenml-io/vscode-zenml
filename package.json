--- conflicted
+++ resolved
@@ -309,28 +309,7 @@
         "title": "Register LLM API Key",
         "icon": "$(add)",
         "category": "ZenML Secrets"
-<<<<<<< HEAD
-      },
-      {
-        "command": "zenml.deleteOpenAIAPIKey",
-        "title": "Delete OpenAI API Key",
-        "icon": "$(trash)",
-        "category": "ZenML Secrets"
-      },
-      {
-        "command": "zenml.registerGeminiAPIKey",
-        "title": "Register Gemini API Key",
-        "icon": "$(add)",
-        "category": "ZenML Secrets"
-      },
-      {
-        "command": "zenml.deleteGeminiAPIKey",
-        "title": "Delete Gemini API Key",
-        "icon": "$(trash)",
-        "category": "ZenML Secrets"
-=======
->>>>>>> ec9758d8
-      }
+      },
     ],
     "viewsContainers": {
       "activitybar": [
