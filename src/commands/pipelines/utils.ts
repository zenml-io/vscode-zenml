--- conflicted
+++ resolved
@@ -32,30 +32,6 @@
   return `${currentServerUrl}/runs/${id}`;
 };
 
-<<<<<<< HEAD
-const editStepFile = async (fileUri: vscode.Uri, newContent: string, oldContent: string) => {
-  const fileContents = await fs.readFile(fileUri.path, { encoding: 'utf-8' });
-  // TODO update to throw error if oldContent is not found in fileContents
-  const firstLine = new vscode.Position(findFirstLineNumber(fileContents, oldContent) || 0, 0);
-  const lastLine = new vscode.Position(firstLine.line + oldContent.split('\n').length, 0);
-  const oldRange = new vscode.Range(firstLine, lastLine);
-
-  vscode.window.showTextDocument(fileUri);
-  const edit = new vscode.WorkspaceEdit();
-  edit.replace(fileUri, oldRange, newContent);
-
-  return vscode.workspace.applyEdit(edit).then(async success => {
-    if (success) {
-      vscode.commands.executeCommand('workbench.files.action.compareWithSaved', fileUri);
-    } else {
-      // TODO proper error handling
-      vscode.window.showInformationMessage('Error!');
-    }
-  });
-};
-
-=======
->>>>>>> cc1bb360
 const pipelineUtils = {
   getPipelineRunDashboardUrl,
 };
