// Copyright(c) ZenML GmbH 2024. All Rights Reserved.
// Licensed under the Apache License, Version 2.0(the "License");
// you may not use this file except in compliance with the License.
// You may obtain a copy of the License at:
//
//      http://www.apache.org/licenses/LICENSE-2.0
//
// Unless required by applicable law or agreed to in writing, software
// distributed under the License is distributed on an "AS IS" BASIS,
// WITHOUT WARRANTIES OR CONDITIONS OF ANY KIND, either express
// or implied.See the License for the specific language governing
// permissions and limitations under the License.
import fs from 'fs/promises';
import * as vscode from 'vscode';
import * as Dagre from 'dagre';
import { ArrayXY, SVG, registerWindow } from '@svgdotjs/svg.js';
import { PipelineTreeItem, ServerDataProvider } from '../../views/activityBar';
import { PipelineRunDag, DagNode, StepData, ArtifactData } from '../../types/PipelineTypes';
import { LSClient } from '../../services/LSClient';
import { ServerStatus } from '../../types/ServerInfoTypes';
import { PanelDataProvider } from '../../views/panel/panelView/PanelDataProvider';
import Panels from '../../common/panels';
import WebviewBase from '../../common/WebviewBase';
<<<<<<< HEAD
import { AIService } from '../../services/aiService';
import pipelineUtils from './utils';
import { searchWorkspaceByFileContent } from '../../common/utilities';
=======
import AIStepFixer from './AIStepFixer';
>>>>>>> cc1bb360

const ROOT_PATH = ['resources', 'dag-view'];
const CSS_FILE = 'dag.css';
const JS_FILE = 'dag-packed.js';
const ICONS_DIRECTORY = '/resources/dag-view/icons/';

export default class DagRenderer extends WebviewBase {
  private static instance: DagRenderer | undefined;
  private createSVGWindow: Function = () => {};
  private iconSvgs: { [name: string]: string } = {};
  private root: vscode.Uri;
  private javaScript: vscode.Uri;
  private css: vscode.Uri;

  constructor() {
    super();

    if (WebviewBase.context === null) {
      throw new Error('Extension Context Not Propagated');
    }

    this.root = vscode.Uri.joinPath(WebviewBase.context.extensionUri, ...ROOT_PATH);
    this.javaScript = vscode.Uri.joinPath(this.root, JS_FILE);
    this.css = vscode.Uri.joinPath(this.root, CSS_FILE);

    this.loadSvgWindowLib();
    this.loadIcons(WebviewBase.context.extensionPath + ICONS_DIRECTORY);
  }

  /**
   * Retrieves a singleton instance of DagRenderer
   *
   * @returns {DagRenderer} The singleton instance
   */
  public static getInstance(): DagRenderer {
    if (!DagRenderer.instance) {
      DagRenderer.instance = new DagRenderer();
    }

    return DagRenderer.instance;
  }

  /**
   * Used to remove DagRenderer WebviewPanels when the extension is deactivated.
   */
  public deactivate(): void {
    DagRenderer.instance = undefined;
  }

  /**
   * Renders DAG Visualization for a piepline run into Webview Panel
   * @param node The Pipeline run to render
   * @returns
   */
  public async createView(node: PipelineTreeItem) {
    const p = Panels.getInstance();
    const existingPanel = p.getPanel(node.id);
    if (existingPanel) {
      existingPanel.reveal();
      return;
    }

    const panel = p.createPanel(node.id, node.label as string, {
      enableScripts: true,
      localResourceRoots: [this.root],
    });

    panel.webview.onDidReceiveMessage(this.createMessageHandler(panel, node));

    this.renderDag(panel, node);
  }

  private createMessageHandler(
    panel: vscode.WebviewPanel,
    node: PipelineTreeItem
  ): (message: { command: string; id: string }) => Promise<void> {
    const status = ServerDataProvider.getInstance().getCurrentStatus() as ServerStatus;
    const dashboardUrl = status.dashboard_url;
    const deploymentType = status.deployment_type;
    const runUrl = deploymentType === 'other' ? '' : `${dashboardUrl}/runs/${node.id}?tab=overview`;

    return async (message: { command: string; id: string }): Promise<void> => {
      switch (message.command) {
        case 'update':
          this.renderDag(panel, node);
          break;

        case 'step':
          this.loadStepDataIntoPanel(message.id, runUrl);
          break;

        case 'artifact': {
          this.loadArtifactDataIntoPanel(message.id, runUrl, dashboardUrl, deploymentType);
          break;
        }

        case 'artifactUrl':
          this.openArtifactUrl(message.id, dashboardUrl, deploymentType, runUrl);
          break;

        case 'stepUrl':
          this.openStepUrl(runUrl);
          break;

        case 'stepFix':
          // TODO Proper error handling
          if (!WebviewBase.context) return;
          AIStepFixer.suggestFixForStep(message.id, node, WebviewBase.context);
          break;
      }
    };
  }

<<<<<<< HEAD
  // TODO send this function PipelineStepData instead of PipelineTreeItem
  private async fixBrokenStep(id: string, node: PipelineTreeItem): Promise<void> {
    if (!WebviewBase.context) {
      return;
    }

    const client = LSClient.getInstance();
    const ai = AIService.getInstance(WebviewBase.context);

    const stepData = await client.sendLsClientRequest<StepData>('getPipelineRunStep', [id]);
    const log = await fs.readFile(String(stepData.logsUri), { encoding: 'utf-8' });

    const response = await ai.fixMyPipelineRequest(log, stepData.sourceCode);

    if (!response) {
      return;
    }

    const provider = new (class implements vscode.TextDocumentContentProvider {
      provideTextDocumentContent(uri: vscode.Uri): string {
        return response?.message || 'Something went wrong';
      }
    })();

    vscode.workspace.registerTextDocumentContentProvider('fix-my-pipeline', provider);

    const uri = vscode.Uri.parse('fix-my-pipeline:' + id + '.md');
    const doc = await vscode.workspace.openTextDocument(uri);

    const sourceCodeFileMatches = await searchWorkspaceByFileContent(stepData.sourceCode);

    if (sourceCodeFileMatches.length === 1) {
      await pipelineUtils.editStepFile(
        sourceCodeFileMatches[0],
        response.code[0].content,
        String(stepData.sourceCode)
      );
    }

    // let { document } = vscode.window.activeTextEditor || { document: null };
    await vscode.window.showTextDocument(doc, {
      preview: false,
      viewColumn: vscode.ViewColumn.Beside,
    });

    vscode.commands.executeCommand('editor.action.toggleWordWrap');

    const p = Panels.getInstance();
    const existingPanel = p.getPanel(node.id);
    if (existingPanel) {
      existingPanel.webview.postMessage('AI Query Complete');
    }
  }

=======
>>>>>>> cc1bb360
  private async loadStepDataIntoPanel(id: string, runUrl: string): Promise<void> {
    const dataPanel = PanelDataProvider.getInstance();
    dataPanel.setLoading();

    const client = LSClient.getInstance();
    try {
      const stepData = await client.sendLsClientRequest<StepData>('getPipelineRunStep', [id]);

      dataPanel.setData({ runUrl, ...stepData }, 'Pipeline Run Step Data');
      vscode.commands.executeCommand('zenmlPanelView.focus');
    } catch (e) {
      vscode.window.showErrorMessage(`Unable to retrieve step ${id}: ${e}`);
      console.error(e);
    }
  }

  private async loadArtifactDataIntoPanel(
    id: string,
    runUrl: string,
    dashboardUrl: string,
    deploymentType: string
  ) {
    const dataPanel = PanelDataProvider.getInstance();
    dataPanel.setLoading();

    const client = LSClient.getInstance();
    try {
      const artifactData = await client.sendLsClientRequest<ArtifactData>(
        'getPipelineRunArtifact',
        [id]
      );
      console.log('artifact data', artifactData);

      if (deploymentType === 'cloud') {
        const artifactUrl = `${dashboardUrl}/artifact-versions/${id}?tab=overview`;
        dataPanel.setData({ artifactUrl, ...artifactData }, 'Artifact Version Data');
      } else {
        dataPanel.setData({ runUrl, ...artifactData }, 'Artifact Version Data');
      }

      vscode.commands.executeCommand('zenmlPanelView.focus');
    } catch (e) {
      vscode.window.showErrorMessage(`Unable to retrieve artifact version ${id}: ${e}`);
      console.error(e);
    }
  }

  private openArtifactUrl(
    id: string,
    dashboardUrl: string,
    deploymentType: string,
    runUrl: string
  ): void {
    const uri = vscode.Uri.parse(
      deploymentType === 'cloud' ? `${dashboardUrl}/artifact-versions/${id}?tab=overview` : runUrl
    );
    vscode.env.openExternal(uri);
  }

  private openStepUrl(runUrl: string): void {
    const uri = vscode.Uri.parse(runUrl);
    vscode.env.openExternal(uri);
  }

  private async renderDag(panel: vscode.WebviewPanel, node: PipelineTreeItem) {
    const client = LSClient.getInstance();

    let dagData: PipelineRunDag;
    try {
      dagData = await client.sendLsClientRequest<PipelineRunDag>('getPipelineRunDag', [node.id]);
    } catch (e) {
      vscode.window.showErrorMessage(`Unable to receive response from Zenml server: ${e}`);
      return;
    }

    const cssUri = panel.webview.asWebviewUri(this.css);
    const jsUri = panel.webview.asWebviewUri(this.javaScript);
    const graph = this.layoutDag(dagData);
    const svg = await this.drawDag(graph);
    const updateButton = dagData.status === 'running' || dagData.status === 'initializing';
    const title = `${dagData.name}`;

    // And set its HTML content
    panel.webview.html = this.getWebviewContent({
      svg,
      cssUri,
      jsUri,
      updateButton,
      title,
      cspSource: panel.webview.cspSource,
    });
  }

  private async loadSvgWindowLib() {
    const { createSVGWindow } = await import('svgdom');
    this.createSVGWindow = createSVGWindow;
  }

  private loadIcons(path: string): void {
    const ICON_MAP = {
      failed: 'alert.svg',
      completed: 'check.svg',
      cached: 'cached.svg',
      initializing: 'initializing.svg',
      running: 'play.svg',
      database: 'database.svg',
      dataflow: 'dataflow.svg',
    };
    Object.entries(ICON_MAP).forEach(async ([name, fileName]) => {
      try {
        const file = await fs.readFile(path + fileName);
        this.iconSvgs[name] = file.toString();
      } catch (e) {
        this.iconSvgs[name] = '';
        console.error(`Unable to load icon ${name}: ${e}`);
      }
    });
  }

  private layoutDag(dagData: PipelineRunDag): Dagre.graphlib.Graph {
    const { nodes, edges } = dagData;
    const graph = new Dagre.graphlib.Graph().setDefaultEdgeLabel(() => ({}));
    graph.setGraph({ rankdir: 'TB', ranksep: 35, nodesep: 5 });

    edges.forEach(edge => graph.setEdge(edge.source, edge.target));
    nodes.forEach(node =>
      graph.setNode(node.id, { width: 300, height: node.type === 'step' ? 50 : 44, ...node })
    );

    Dagre.layout(graph);
    return graph;
  }

  private calculateEdges = (
    g: Dagre.graphlib.Graph
  ): Array<{ from: string; points: ArrayXY[] }> => {
    const edges = g.edges();
    return edges.map(edge => {
      const currentLine = g.edge(edge).points.map<ArrayXY>(point => [point.x, point.y]);
      const startNode = g.node(edge.v);
      const endNode = g.node(edge.w);

      const rest = currentLine.slice(1, currentLine.length - 1);
      const start = [startNode.x, startNode.y + startNode.height / 2];
      const end = [endNode.x, endNode.y - endNode.height / 2];
      const second = [startNode.x, rest[0][1]];
      const penultimate = [endNode.x, rest[rest.length - 1][1]];

      return {
        from: edge.v,
        points: [start, second, ...rest, penultimate, end] as ArrayXY[],
      };
    });
  };

  private async drawDag(graph: Dagre.graphlib.Graph): Promise<string> {
    const window = this.createSVGWindow();
    const document = window.document;

    registerWindow(window, document);
    const canvas = SVG().addTo(document.documentElement).id('dag');
    canvas.size(graph.graph().width, graph.graph().height);
    const orthoEdges = this.calculateEdges(graph);

    const edgeGroup = canvas.group().attr('id', 'edges');

    orthoEdges.forEach(edge => {
      edgeGroup
        .polyline(edge.points)
        .fill('none')
        .stroke({ width: 2, linecap: 'round', linejoin: 'round' })
        .attr('data-from', edge.from);
    });

    const nodeGroup = canvas.group().attr('id', 'nodes');

    graph.nodes().forEach(nodeId => {
      const node = graph.node(nodeId) as DagNode & ReturnType<typeof graph.node>;
      let iconSVG: string;
      let status: string = '';
      const executionId = { attr: '', value: node.data.execution_id };

      if (node.type === 'step') {
        iconSVG = this.iconSvgs[node.data.status];
        status = node.data.status;
        executionId.attr = 'data-stepid';
      } else {
        executionId.attr = 'data-artifactid';
        if (node.data.artifact_type === 'ModelArtifact') {
          iconSVG = this.iconSvgs.dataflow;
        } else {
          iconSVG = this.iconSvgs.database;
        }
      }

      const container = nodeGroup
        .foreignObject(node.width, node.height)
        .translate(node.x - node.width / 2, node.y - node.height / 2);

      const div = container.element('div').attr('class', 'node').attr('data-id', node.id);

      const box = div
        .element('div')
        .attr('class', node.type)
        .attr(executionId.attr, executionId.value);

      const icon = SVG(iconSVG);
      box.add(SVG(icon).attr('class', `icon ${status}`));
      box.element('p').words(node.data.name);
    });
    return canvas.svg();
  }

  private getWebviewContent({
    svg,
    cssUri,
    jsUri,
    updateButton,
    title,
    cspSource,
  }: {
    svg: string;
    cssUri: vscode.Uri;
    jsUri: vscode.Uri;
    updateButton: boolean;
    title: string;
    cspSource: string;
  }): string {
    return `<!DOCTYPE html>
<html lang="en">
<head>
    <meta charset="UTF-8">
    <meta name="viewport" content="width=device-width, initial-scale=1.0">
    <meta http-equiv="Content-Security-Policy" content="default-src 'none'; script-src ${cspSource}; style-src ${cspSource};">
    <link rel="stylesheet" href="${cssUri}">
    <title>DAG</title>
</head>
<body>
    <div id="update" ${updateButton ? 'class="needs-update"' : ''}>
      <p>${title}</p>${updateButton ? '<button>click to update</button>' : ''}
    </div>
  <div id="container">
    ${svg}
  </div>
  <script src="${jsUri}"></script>
</body>
</html>`;
  }
}<|MERGE_RESOLUTION|>--- conflicted
+++ resolved
@@ -21,13 +21,7 @@
 import { PanelDataProvider } from '../../views/panel/panelView/PanelDataProvider';
 import Panels from '../../common/panels';
 import WebviewBase from '../../common/WebviewBase';
-<<<<<<< HEAD
-import { AIService } from '../../services/aiService';
-import pipelineUtils from './utils';
-import { searchWorkspaceByFileContent } from '../../common/utilities';
-=======
 import AIStepFixer from './AIStepFixer';
->>>>>>> cc1bb360
 
 const ROOT_PATH = ['resources', 'dag-view'];
 const CSS_FILE = 'dag.css';
@@ -141,63 +135,6 @@
     };
   }
 
-<<<<<<< HEAD
-  // TODO send this function PipelineStepData instead of PipelineTreeItem
-  private async fixBrokenStep(id: string, node: PipelineTreeItem): Promise<void> {
-    if (!WebviewBase.context) {
-      return;
-    }
-
-    const client = LSClient.getInstance();
-    const ai = AIService.getInstance(WebviewBase.context);
-
-    const stepData = await client.sendLsClientRequest<StepData>('getPipelineRunStep', [id]);
-    const log = await fs.readFile(String(stepData.logsUri), { encoding: 'utf-8' });
-
-    const response = await ai.fixMyPipelineRequest(log, stepData.sourceCode);
-
-    if (!response) {
-      return;
-    }
-
-    const provider = new (class implements vscode.TextDocumentContentProvider {
-      provideTextDocumentContent(uri: vscode.Uri): string {
-        return response?.message || 'Something went wrong';
-      }
-    })();
-
-    vscode.workspace.registerTextDocumentContentProvider('fix-my-pipeline', provider);
-
-    const uri = vscode.Uri.parse('fix-my-pipeline:' + id + '.md');
-    const doc = await vscode.workspace.openTextDocument(uri);
-
-    const sourceCodeFileMatches = await searchWorkspaceByFileContent(stepData.sourceCode);
-
-    if (sourceCodeFileMatches.length === 1) {
-      await pipelineUtils.editStepFile(
-        sourceCodeFileMatches[0],
-        response.code[0].content,
-        String(stepData.sourceCode)
-      );
-    }
-
-    // let { document } = vscode.window.activeTextEditor || { document: null };
-    await vscode.window.showTextDocument(doc, {
-      preview: false,
-      viewColumn: vscode.ViewColumn.Beside,
-    });
-
-    vscode.commands.executeCommand('editor.action.toggleWordWrap');
-
-    const p = Panels.getInstance();
-    const existingPanel = p.getPanel(node.id);
-    if (existingPanel) {
-      existingPanel.webview.postMessage('AI Query Complete');
-    }
-  }
-
-=======
->>>>>>> cc1bb360
   private async loadStepDataIntoPanel(id: string, runUrl: string): Promise<void> {
     const dataPanel = PanelDataProvider.getInstance();
     dataPanel.setLoading();
